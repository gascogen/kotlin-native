--- conflicted
+++ resolved
@@ -503,12 +503,8 @@
             isTailrec = false,
             isSuspend = false,
             returnType = irConstructor.returnType,
-<<<<<<< HEAD
-            isExpect = false
-=======
             isExpect = false,
             isFakeOverride = false
->>>>>>> e8ad4712
     ).apply {
         descriptor.bind(this)
         parent = irConstructor.parent
